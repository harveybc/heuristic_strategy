# config.py

DEFAULT_VALUES = {
    "hourly_predictions_file": "tests\\data\\phase_2_3_cnn_1h_prediction_d3.csv",
    "daily_predictions_file": "tests\\data\\phase_2_3_cnn_1d_prediction_d3.csv",
    #"daily_predictions_file": "tests\\data\\ann_predictions_daily_d3.csv",
<<<<<<< HEAD
    #"hourly_predictions_file": "tests\\data\\lstm_predictions_hourly_d1.csv",
    #"daily_predictions_file": "tests\\data\\cnn_predictions_daily_d1.csv",
=======
    "hourly_predictions_file": "tests\\data\\phase_2_3_cnn_1h_prediction_d3.csv",
    "daily_predictions_file": "tests\\data\\phase_2_3_cnn_1d_prediction_d3.csv",
>>>>>>> 35d5ff57
    #"hourly_predictions_file": "tests\\data\\lstm_predictions_hourly_d3.csv",
    #"daily_predictions_file": "tests\\data\\cnn_predictions_daily_d3.csv",
    
    #"hourly_predictions_file": "tests\\data\\ideal_predictions_hourly_d3.csv",
    #"daily_predictions_file": "tests\\data\\ideal_predictions_daily_d3.csv",
    #"hourly_predictions_file": None,
    #"daily_predictions_file":  None,
    
<<<<<<< HEAD
    "base_dataset_file": "tests\\data\\phase_2_3_base_d3.csv",
=======
    "base_dataset_file": "tests\\data\\phase_2_base_d3.csv",
>>>>>>> 35d5ff57
    #"base_dataset_file": "tests\\data\\phase_1_base_d1.csv",
    "date_column": "DATE_TIME",
    "plugin": "default",
    "time_horizon": 6,
    "population_size": 20,
    "num_generations": 30,
    "crossover_probability": 0.5,
    "mutation_probability": 0.2,
    "load_config": None,
    "save_config": "config_out.json",
    "remote_log": None,
    "remote_load_config": None,
    "remote_save_config": None,
    "username": None,
    "password": None,
    "save_log": "debug_log.json",
    "quiet_mode": False,
    "force_date": False,
    "headers": True,
    "disable_multiprocessing": True,
    #output files for balance plot, trades csv and summary in a csv with all possible statistics
    "balance_plot_file": "balance_plot.png",
    "trades_csv_file": "trades.csv",
    "summary_csv_file": "summary.csv",
    "strategy_name": "Heuristic Strategy",
    "max_steps": 6300,
    "save_parameters": "parameters.json",
    "load_parameters": None,
    #"use_normalization_json": "tests\\data\\phase_1_normalizer_debug_out.json",
    "use_normalization_json": None
     
}<|MERGE_RESOLUTION|>--- conflicted
+++ resolved
@@ -4,26 +4,17 @@
     "hourly_predictions_file": "tests\\data\\phase_2_3_cnn_1h_prediction_d3.csv",
     "daily_predictions_file": "tests\\data\\phase_2_3_cnn_1d_prediction_d3.csv",
     #"daily_predictions_file": "tests\\data\\ann_predictions_daily_d3.csv",
-<<<<<<< HEAD
     #"hourly_predictions_file": "tests\\data\\lstm_predictions_hourly_d1.csv",
     #"daily_predictions_file": "tests\\data\\cnn_predictions_daily_d1.csv",
-=======
-    "hourly_predictions_file": "tests\\data\\phase_2_3_cnn_1h_prediction_d3.csv",
-    "daily_predictions_file": "tests\\data\\phase_2_3_cnn_1d_prediction_d3.csv",
->>>>>>> 35d5ff57
     #"hourly_predictions_file": "tests\\data\\lstm_predictions_hourly_d3.csv",
     #"daily_predictions_file": "tests\\data\\cnn_predictions_daily_d3.csv",
-    
     #"hourly_predictions_file": "tests\\data\\ideal_predictions_hourly_d3.csv",
     #"daily_predictions_file": "tests\\data\\ideal_predictions_daily_d3.csv",
     #"hourly_predictions_file": None,
     #"daily_predictions_file":  None,
     
-<<<<<<< HEAD
     "base_dataset_file": "tests\\data\\phase_2_3_base_d3.csv",
-=======
-    "base_dataset_file": "tests\\data\\phase_2_base_d3.csv",
->>>>>>> 35d5ff57
+
     #"base_dataset_file": "tests\\data\\phase_1_base_d1.csv",
     "date_column": "DATE_TIME",
     "plugin": "default",
